--- conflicted
+++ resolved
@@ -226,15 +226,11 @@
     },
     {
       "cell_type": "code",
-<<<<<<< HEAD
-      "execution_count": 9,
-=======
       "source": [
         "if not os.path.exists(\"convert_hf_dataset_to_nemo.py\"):\n",
         "    !wget https://raw.githubusercontent.com/NVIDIA/NeMo/$BRANCH/scripts/speech_recognition/convert_hf_dataset_to_nemo.py\n",
         ""
       ],
->>>>>>> 5f35a1df
       "metadata": {
         "id": "Q2NbhCNBoHdq"
       },
@@ -2780,6 +2776,7 @@
         "While the focus was on a small dataset for Japanese, nearly all of this information can be used for larger datasets and other scenarios where compute is limited, or the model's size prevents fine-tuning the entire model."
       ]
     }
+
   ],
   "metadata": {
     "accelerator": "GPU",
@@ -2805,4 +2802,5 @@
   },
   "nbformat": 4,
   "nbformat_minor": 0
+
 }