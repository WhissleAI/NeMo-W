# Copyright (c) 2020, NVIDIA CORPORATION.  All rights reserved.
#
# Licensed under the Apache License, Version 2.0 (the "License");
# you may not use this file except in compliance with the License.
# You may obtain a copy of the License at
#
#     http://www.apache.org/licenses/LICENSE-2.0
#
# Unless required by applicable law or agreed to in writing, software
# distributed under the License is distributed on an "AS IS" BASIS,
# WITHOUT WARRANTIES OR CONDITIONS OF ANY KIND, either express or implied.
# See the License for the specific language governing permissions and
# limitations under the License.

import collections
import json
import os
from itertools import combinations
from typing import Any, Callable, Dict, Iterable, List, Optional, Union

import numpy as np
import pandas as pd

from nemo.collections.common.parts.preprocessing import manifest, parsers
from nemo.utils import logging, logging_mode


class _Collection(collections.UserList):
    """List of parsed and preprocessed data."""

    OUTPUT_TYPE = None  # Single element output type.


class Text(_Collection):
    """Simple list of preprocessed text entries, result in list of tokens."""

    OUTPUT_TYPE = collections.namedtuple('TextEntity', 'tokens')

    def __init__(self, texts: List[str], parser: parsers.CharParser):
        """Instantiates text manifest and do the preprocessing step.

        Args:
            texts: List of raw texts strings.
            parser: Instance of `CharParser` to convert string to tokens.
        """

        data, output_type = [], self.OUTPUT_TYPE
        for text in texts:
            tokens = parser(text)

            if tokens is None:
                logging.warning("Fail to parse '%s' text line.", text)
                continue

            data.append(output_type(tokens))

        super().__init__(data)


class FromFileText(Text):
    """Another form of texts manifest with reading from file."""

    def __init__(self, file: str, parser: parsers.CharParser):
        """Instantiates text manifest and do the preprocessing step.

        Args:
            file: File path to read from.
            parser: Instance of `CharParser` to convert string to tokens.
        """

        texts = self.__parse_texts(file)

        super().__init__(texts, parser)

    @staticmethod
    def __parse_texts(file: str) -> List[str]:
        if not os.path.exists(file):
            raise ValueError('Provided texts file does not exists!')

        _, ext = os.path.splitext(file)
        if ext == '.csv':
            texts = pd.read_csv(file)['transcript'].tolist()
        elif ext == '.json':  # Not really a correct json.
            texts = list(item['text'] for item in manifest.item_iter(file))
        else:
            with open(file, 'r') as f:
                texts = f.readlines()

        return texts


class AudioText(_Collection):
    """List of audio-transcript text correspondence with preprocessing."""

    OUTPUT_TYPE = collections.namedtuple(
        typename='AudioTextEntity',
        field_names='id audio_file duration text_tokens offset text_raw speaker orig_sr lang',
    )

    def __init__(
        self,
        ids: List[int],
        audio_files: List[str],
        durations: List[float],
        texts: List[str],
        offsets: List[str],
        speakers: List[Optional[int]],
        orig_sampling_rates: List[Optional[int]],
        token_labels: List[Optional[int]],
        langs: List[Optional[str]],
        parser: parsers.CharParser,
        min_duration: Optional[float] = None,
        max_duration: Optional[float] = None,
        max_number: Optional[int] = None,
        do_sort_by_duration: bool = False,
        index_by_file_id: bool = False,
    ):
        """Instantiates audio-text manifest with filters and preprocessing.

        Args:
            ids: List of examples positions.
            audio_files: List of audio files.
            durations: List of float durations.
            texts: List of raw text transcripts.
            offsets: List of duration offsets or None.
            speakers: List of optional speakers ids.
            orig_sampling_rates: List of original sampling rates of audio files.
            langs: List of language ids, one for eadh sample, or None.
            parser: Instance of `CharParser` to convert string to tokens.
            min_duration: Minimum duration to keep entry with (default: None).
            max_duration: Maximum duration to keep entry with (default: None).
            max_number: Maximum number of samples to collect.
            do_sort_by_duration: True if sort samples list by duration. Not compatible with index_by_file_id.
            index_by_file_id: If True, saves a mapping from filename base (ID) to index in data.
        """

        output_type = self.OUTPUT_TYPE
        data, duration_filtered, num_filtered, total_duration = [], 0.0, 0, 0.0
        if index_by_file_id:
            self.mapping = {}

        for id_, audio_file, duration, offset, text, speaker, orig_sr, token_labels, lang in zip(
            ids, audio_files, durations, offsets, texts, speakers, orig_sampling_rates, token_labels, langs
        ):
            # Duration filters.
            if min_duration is not None and duration < min_duration:
                duration_filtered += duration
                num_filtered += 1
                continue

            if max_duration is not None and duration > max_duration:
                duration_filtered += duration
                num_filtered += 1
                continue

            if token_labels is not None:
                text_tokens = token_labels
            else:
                if text != '':
                    if hasattr(parser, "is_aggregate") and parser.is_aggregate and isinstance(text, str):
                        if lang is not None:
                            text_tokens = parser(text, lang)
                        # for future use if want to add language bypass to audio_to_text classes
                        # elif hasattr(parser, "lang") and parser.lang is not None:
                        #    text_tokens = parser(text, parser.lang)
                        else:
                            raise ValueError(
                                "lang required in manifest when using aggregate tokenizers")
                    else:
                        text_tokens = parser(text)
                else:
                    text_tokens = []

                if text_tokens is None:
                    duration_filtered += duration
                    num_filtered += 1
                    continue

            total_duration += duration

            data.append(output_type(id_, audio_file, duration,
                        text_tokens, offset, text, speaker, orig_sr, lang))
            if index_by_file_id:
                file_id, _ = os.path.splitext(os.path.basename(audio_file))
                if file_id not in self.mapping:
                    self.mapping[file_id] = []
                self.mapping[file_id].append(len(data) - 1)

            # Max number of entities filter.
            if len(data) == max_number:
                break

        if do_sort_by_duration:
            if index_by_file_id:
                logging.warning(
                    "Tried to sort dataset by duration, but cannot since index_by_file_id is set.")
            else:
                data.sort(key=lambda entity: entity.duration)

        logging.info("Dataset loaded with %d files totalling %.2f hours", len(
            data), total_duration / 3600)
        logging.info("%d files were filtered totalling %.2f hours",
                     num_filtered, duration_filtered / 3600)

        super().__init__(data)


class AVText(_Collection):
    """List of audio-transcript text correspondence with preprocessing."""

    AV_OUTPUT_TYPE = collections.namedtuple(
        typename='AVTextEntity',
        field_names='id audio_file video_file video_featfile duration text_tokens snr offset text_raw speaker orig_sr lang',
    )

    def __init__(
        self,
        ids: List[int],
        audio_files: List[str],
        video_files: List[str],
        video_featfiles: List[str],
        durations: List[float],
        snr_ratios: List[float],
        texts: List[str],
        offsets: List[str],
        speakers: List[Optional[int]],
        orig_sampling_rates: List[Optional[int]],
        token_labels: List[Optional[int]],
        langs: List[Optional[str]],
        parser: parsers.CharParser,
        min_duration: Optional[float] = None,
        max_duration: Optional[float] = None,
        max_number: Optional[int] = None,
        do_sort_by_duration: bool = False,
        index_by_file_id: bool = False,
    ):
        """Instantiates audio-text manifest with filters and preprocessing.

        Args:
            ids: List of examples positions.
            audio_files: List of audio files.
            video_files: List of video files.
            video_featfiles: List of video feature files.
            durations: List of float durations.
            texts: List of raw text transcripts.
            snr_ratios: List of signal-to-noise ratios.
            offsets: List of duration offsets or None.
            speakers: List of optional speakers ids.
            orig_sampling_rates: List of original sampling rates of audio files.
            langs: List of language ids, one for eadh sample, or None.
            parser: Instance of `CharParser` to convert string to tokens.
            min_duration: Minimum duration to keep entry with (default: None).
            max_duration: Maximum duration to keep entry with (default: None).
            max_number: Maximum number of samples to collect.
            do_sort_by_duration: True if sort samples list by duration. Not compatible with index_by_file_id.
            index_by_file_id: If True, saves a mapping from filename base (ID) to index in data.
        """

        output_type = self.AV_OUTPUT_TYPE
        data, duration_filtered, num_filtered, total_duration = [], 0.0, 0, 0.0
        if index_by_file_id:
            self.mapping = {}

        for id_, audio_file, video_file, video_featfile, duration, offset, text, snr_ratio, speaker, orig_sr, token_labels, lang in zip(
            ids, audio_files, video_files, video_featfiles, durations, offsets, texts, snr_ratios, speakers, orig_sampling_rates, token_labels, langs
        ):
            # Duration filters.
            if min_duration is not None and duration < min_duration:
                duration_filtered += duration
                num_filtered += 1
                continue

            if max_duration is not None and duration > max_duration:
                duration_filtered += duration
                num_filtered += 1
                continue

            if token_labels is not None:
                text_tokens = token_labels
            else:
                if text != '':
                    if hasattr(parser, "is_aggregate") and parser.is_aggregate and isinstance(text, str):
                        if lang is not None:
                            text_tokens = parser(text, lang)
                        # for future use if want to add language bypass to audio_to_text classes
                        # elif hasattr(parser, "lang") and parser.lang is not None:
                        #    text_tokens = parser(text, parser.lang)
                        else:
                            raise ValueError(
                                "lang required in manifest when using aggregate tokenizers")
                    else:
                        text_tokens = parser(text)
                else:
                    text_tokens = []

                if text_tokens is None:
                    duration_filtered += duration
                    num_filtered += 1
                    continue

            total_duration += duration

            data.append(output_type(id_, audio_file, video_file, video_featfile, duration,
                        text_tokens, snr_ratio, offset, text, speaker, orig_sr, lang))
            if index_by_file_id:
                file_id, _ = os.path.splitext(os.path.basename(audio_file))
                if file_id not in self.mapping:
                    self.mapping[file_id] = []
                self.mapping[file_id].append(len(data) - 1)

            # Max number of entities filter.
            if len(data) == max_number:
                break

        if do_sort_by_duration:
            if index_by_file_id:
                logging.warning(
                    "Tried to sort dataset by duration, but cannot since index_by_file_id is set.")
            else:
                data.sort(key=lambda entity: entity.duration)

        logging.info("Dataset loaded with %d files totalling %.2f hours", len(
            data), total_duration / 3600)
        logging.info("%d files were filtered totalling %.2f hours",
                     num_filtered, duration_filtered / 3600)

        super().__init__(data)


class VideoText(_Collection):
    """List of video-transcript text correspondence with preprocessing."""

    OUTPUT_TYPE = collections.namedtuple(
        typename='AudioTextEntity',
        field_names='id video_file duration text_tokens offset text_raw speaker orig_sr lang',
    )

    def __init__(
        self,
        ids: List[int],
        video_files: List[str],
        durations: List[float],
        texts: List[str],
        offsets: List[str],
        speakers: List[Optional[int]],
        orig_sampling_rates: List[Optional[int]],
        token_labels: List[Optional[int]],
        langs: List[Optional[str]],
        parser: parsers.CharParser,
        min_duration: Optional[float] = None,
        max_duration: Optional[float] = None,
        max_number: Optional[int] = None,
        do_sort_by_duration: bool = False,
        index_by_file_id: bool = False,
    ):
        """Instantiates video-text manifest with filters and preprocessing.

        Args:
            ids: List of examples positions.
            video_files: List of video files.
            durations: List of float durations.
            texts: List of raw text transcripts.
            offsets: List of duration offsets or None.
            speakers: List of optional speakers ids.
            orig_sampling_rates: List of original sampling rates of audio files.
            langs: List of language ids, one for eadh sample, or None.
            parser: Instance of `CharParser` to convert string to tokens.
            min_duration: Minimum duration to keep entry with (default: None).
            max_duration: Maximum duration to keep entry with (default: None).
            max_number: Maximum number of samples to collect.
            do_sort_by_duration: True if sort samples list by duration. Not compatible with index_by_file_id.
            index_by_file_id: If True, saves a mapping from filename base (ID) to index in data.
        """

        output_type = self.OUTPUT_TYPE
        data, duration_filtered, num_filtered, total_duration = [], 0.0, 0, 0.0
        if index_by_file_id:
            self.mapping = {}

        for id_, video_file, duration, offset, text, speaker, orig_sr, token_labels, lang in zip(
            ids, video_files, durations, offsets, texts, speakers, orig_sampling_rates, token_labels, langs
        ):
            # Duration filters.
            if min_duration is not None and duration < min_duration:
                duration_filtered += duration
                num_filtered += 1
                continue

            if max_duration is not None and duration > max_duration:
                duration_filtered += duration
                num_filtered += 1
                continue

            if token_labels is not None:
                text_tokens = token_labels
            else:
                if text != '':
                    if hasattr(parser, "is_aggregate") and parser.is_aggregate and isinstance(text, str):
                        if lang is not None:
                            text_tokens = parser(text, lang)
                        else:
                            raise ValueError(
                                "lang required in manifest when using aggregate tokenizers")
                    else:
                        text_tokens = parser(text)
                else:
                    text_tokens = []

                if text_tokens is None:
                    duration_filtered += duration
                    num_filtered += 1
                    continue

            total_duration += duration

            data.append(output_type(id_, video_file, duration,
                        text_tokens, offset, text, speaker, orig_sr, lang))
            if index_by_file_id:
                file_id, _ = os.path.splitext(os.path.basename(video_file))
                if file_id not in self.mapping:
                    self.mapping[file_id] = []
                self.mapping[file_id].append(len(data) - 1)

            # Max number of entities filter.
            if len(data) == max_number:
                break

        if do_sort_by_duration:
            if index_by_file_id:
                logging.warning(
                    "Tried to sort dataset by duration, but cannot since index_by_file_id is set.")
            else:
                data.sort(key=lambda entity: entity.duration)

        logging.info("Dataset loaded with %d files totalling %.2f hours", len(
            data), total_duration / 3600)
        logging.info("%d files were filtered totalling %.2f hours",
                     num_filtered, duration_filtered / 3600)

        super().__init__(data)


class ASRAudioText(AudioText):
    """`AudioText` collector from asr structured json files."""

    def __init__(self, manifests_files: Union[str, List[str]], parse_func: Optional[Callable] = None, *args, **kwargs):
        """Parse lists of audio files, durations and transcripts texts.

        Args:
            manifests_files: Either single string file or list of such -
                manifests to yield items from.
            *args: Args to pass to `AudioText` constructor.
            **kwargs: Kwargs to pass to `AudioText` constructor.
        """

        (
            ids,
            audio_files,
            durations,
            texts,
            offsets,
        ) = (
            [],
            [],
            [],
            [],
            [],
        )

        speakers, orig_srs, token_labels, langs = [], [], [], []
        for item in manifest.item_iter(manifests_files, parse_func=parse_func):
            ids.append(item['id'])
            audio_files.append(item['audio_file'])
            durations.append(item['duration'])
            texts.append(item['text'])
            offsets.append(item['offset'])
            speakers.append(item['speaker'])
            orig_srs.append(item['orig_sr'])
            token_labels.append(item['token_labels'])
            langs.append(item['lang'])
        super().__init__(
            ids, audio_files, durations, texts, offsets, speakers, orig_srs, token_labels, langs, *args, **kwargs
        )


<<<<<<< HEAD
class ASR_AV_AudioText(AVText):
    """`AudioText` collector from asr structured json files."""

    def __init__(self, manifests_files: Union[str, List[str]], *args, **kwargs):
        """Parse lists of audio files, durations and transcripts texts.

        Args:
            manifests_files: Either single string file or list of such -
                manifests to yield items from.
            *args: Args to pass to `AVText` constructor.
            **kwargs: Kwargs to pass to `AVText` constructor.
        """

        ids, audio_files, video_files, durations, texts, offsets, video_featfiles, snr_ratios = (
            [],
            [],
            [],
            [],
            [],
            [],
            [],
            [],
        )
        speakers, orig_srs, token_labels, langs = [], [], [], []
        for item in manifest.av_item_iter(manifests_files):
            ids.append(item['id'])
            audio_files.append(item['audio_file'])
            video_featfiles.append(item['feature_file'])
            durations.append(item['duration'])
            texts.append(item['text'])
            video_files.append(item['video_file'])
            snr_ratios.append(item['snr_ratio'])
            offsets.append(item['offset'])
            speakers.append(item['speaker'])
            orig_srs.append(item['orig_sr'])
            token_labels.append(item['token_labels'])
            langs.append(item['lang'])
        super().__init__(
            ids, audio_files, video_files, video_featfiles, durations, snr_ratios, texts, offsets, speakers, orig_srs, token_labels, langs, *args, **kwargs
        )
=======
class SpeechLLMAudioTextEntity(object):
    def __init__(self, sid, audio_file, duration, context, answer, offset, speaker, orig_sr, lang) -> None:
        self.id = sid
        self.audio_file = audio_file
        self.duration = duration
        self.context = context
        self.answer = answer
        self.offset = offset
        self.speaker = speaker
        self.orig_sr = orig_sr
        self.lang = lang
>>>>>>> 5f35a1df


class ASRVideoText(VideoText):
    """`VideoText` collector from cv structured json files."""

    def __init__(self, manifests_files: Union[str, List[str]], *args, **kwargs):
        """Parse lists of video files, durations and transcripts texts.

        Args:
            manifests_files: Either single string file or list of such -
                manifests to yield items from.
            *args: Args to pass to `VideoText` constructor.
            **kwargs: Kwargs to pass to `VideoText` constructor.
        """

        (
            ids,
            video_files,
            durations,
            texts,
            offsets,
        ) = (
            [],
            [],
            [],
            [],
            [],
        )
        speakers, orig_srs, token_labels, langs = [], [], [], []
        for item in manifest.item_iter(manifests_files):
            ids.append(item['id'])
            video_files.append(item['video_file'])
            durations.append(item['duration'])
            texts.append(item['text'])
            offsets.append(item['offset'])
            speakers.append(item['speaker'])
            orig_srs.append(item['orig_sr'])
            token_labels.append(item['token_labels'])
            langs.append(item['lang'])
        super().__init__(
            ids, video_files, durations, texts, offsets, speakers, orig_srs, token_labels, langs, *args, **kwargs
        )


class SpeechLLMAudioText(object):
    """List of audio-transcript text correspondence with preprocessing.

    All of the audio, duration, context, answer are optional.
    If answer is not present, text is treated as the answer.
    """

    def __init__(
        self,
        ids: List[int],
        audio_files: List[str],
        durations: List[float],
        context_list: List[str],
        answers: List[str],
        offsets: List[str],
        speakers: List[Optional[int]],
        orig_sampling_rates: List[Optional[int]],
        langs: List[Optional[str]],
        min_duration: Optional[float] = None,
        max_duration: Optional[float] = None,
        max_number: Optional[int] = None,
        do_sort_by_duration: bool = False,
        index_by_file_id: bool = False,
        max_num_samples: Optional[int] = None,
    ):
        """Instantiates audio-context-answer manifest with filters and preprocessing.


        Args:
            ids: List of examples positions.
            audio_files: List of audio files.
            durations: List of float durations.
            context_list: List of raw text transcripts.
            answers: List of raw text transcripts.
            offsets: List of duration offsets or None.
            speakers: List of optional speakers ids.
            orig_sampling_rates: List of original sampling rates of audio files.
            langs: List of language ids, one for eadh sample, or None.
            min_duration: Minimum duration to keep entry with (default: None).
            max_duration: Maximum duration to keep entry with (default: None).
            max_number: Maximum number of samples to collect.
            do_sort_by_duration: True if sort samples list by duration. Not compatible with index_by_file_id.
            index_by_file_id: If True, saves a mapping from filename base (ID) to index in data.
        """

        data, duration_filtered, num_filtered, total_duration = [], 0.0, 0, 0.0
        if index_by_file_id:
            self.mapping = {}

        for id_, audio_file, duration, offset, context, answer, speaker, orig_sr, lang in zip(
            ids, audio_files, durations, offsets, context_list, answers, speakers, orig_sampling_rates, langs
        ):
            # Duration filters.
            if duration is not None:
                curr_min_dur = min(duration) if isinstance(duration, list) else duration
                curr_max_dur = max(duration) if isinstance(duration, list) else duration
                curr_sum_dur = sum(duration) if isinstance(duration, list) else duration
                if min_duration is not None and curr_min_dur < min_duration:
                    duration_filtered += curr_sum_dur
                    num_filtered += 1
                    continue

                if max_duration is not None and curr_max_dur > max_duration:
                    duration_filtered += curr_sum_dur
                    num_filtered += 1
                    continue
                total_duration += curr_sum_dur

            if answer is None:
                duration_filtered += curr_sum_dur
                num_filtered += 1
                continue

            data.append(
                SpeechLLMAudioTextEntity(id_, audio_file, duration, context, answer, offset, speaker, orig_sr, lang)
            )
            if index_by_file_id and audio_file is not None:
                file_id, _ = os.path.splitext(os.path.basename(audio_file))
                if file_id not in self.mapping:
                    self.mapping[file_id] = []
                self.mapping[file_id].append(len(data) - 1)

            # Max number of entities filter.
            if len(data) == max_number:
                break

        if max_num_samples is not None and not index_by_file_id:
            if max_num_samples <= len(data):
                logging.info(f"Subsampling dataset from {len(data)} to {max_num_samples} samples")
                data = data[:max_num_samples]
            else:
                logging.info(f"Oversampling dataset from {len(data)} to {max_num_samples} samples")
                data = data * (max_num_samples // len(data))
                res_num = max_num_samples % len(data)
                res_data = [data[idx] for idx in np.random.choice(len(data), res_num, replace=False)]
                data.extend(res_data)
        elif max_num_samples is not None and index_by_file_id:
            logging.warning("Tried to subsample dataset by max_num_samples, but cannot since index_by_file_id is set.")

        if do_sort_by_duration:
            if index_by_file_id:
                logging.warning("Tried to sort dataset by duration, but cannot since index_by_file_id is set.")
            else:
                data.sort(key=lambda entity: entity.duration)

        logging.info("Dataset loaded with %d files totalling %.2f hours", len(data), total_duration / 3600)
        logging.info("%d files were filtered totalling %.2f hours", num_filtered, duration_filtered / 3600)

        self.data = data

    def __getitem__(self, idx):
        if idx < 0 or idx > len(self.data):
            raise ValueError(f"index out of range [0,{len(self.data)}), got {idx} instead")
        return self.data[idx]

    def __len__(self):
        return len(self.data)


class SpeechLLMAudioTextCollection(SpeechLLMAudioText):
    """`SpeechLLMAudioText` collector from SpeechLLM json files.

    This collector also keeps backward compatibility with SpeechLLMAudioText.
    """

    def __init__(
        self,
        manifests_files: Union[str, List[str]],
        context_file: Optional[Union[List[str], str]] = None,
        context_key: str = "context",
        answer_key: str = "answer",
        *args,
        **kwargs,
    ):
        """Parse lists of audio files, durations and transcripts texts.

        Args:
            manifests_files: Either single string file or list of such -
                manifests to yield items from.
            *args: Args to pass to `AudioText` constructor.
            **kwargs: Kwargs to pass to `AudioText` constructor.
        """
        self.context_key = context_key
        self.answer_key = answer_key

        (
            ids,
            audio_files,
            durations,
            context_list,
            answers,
            offsets,
        ) = (
            [],
            [],
            [],
            [],
            [],
            [],
        )
        speakers, orig_srs, langs = (
            [],
            [],
            [],
        )
        if context_file is not None:
            question_file_list = context_file.split(",") if isinstance(context_file, str) else context_file
            self.context_list = []
            for filepath in question_file_list:
                with open(filepath, 'r') as f:
                    for line in f.readlines():
                        line = line.strip()
                        if line:
                            self.context_list.append(line)
            logging.info(f"Use random text context from {context_file} for {manifests_files}")
        else:
            self.context_list = None

        for item in manifest.item_iter(manifests_files, parse_func=self.__parse_item):
            ids.append(item['id'])
            audio_files.append(item['audio_file'])
            durations.append(item['duration'])
            context_list.append(item['context'])
            answers.append(item['answer'])
            offsets.append(item['offset'])
            speakers.append(item['speaker'])
            orig_srs.append(item['orig_sr'])
            langs.append(item['lang'])
        super().__init__(
            ids, audio_files, durations, context_list, answers, offsets, speakers, orig_srs, langs, *args, **kwargs
        )

    def __parse_item(self, line: str, manifest_file: str) -> Dict[str, Any]:
        item = json.loads(line)

        # Audio file
        if 'audio_filename' in item:
            item['audio_file'] = item.pop('audio_filename')
        elif 'audio_filepath' in item:
            item['audio_file'] = item.pop('audio_filepath')
        elif 'audio_file' not in item:
            item['audio_file'] = None

        # If the audio path is a relative path and does not exist,
        # try to attach the parent directory of manifest to the audio path.
        # Revert to the original path if the new path still doesn't exist.
        # Assume that the audio path is like "wavs/xxxxxx.wav".
        if item['audio_file'] is not None:
            item['audio_file'] = manifest.get_full_path(audio_file=item['audio_file'], manifest_file=manifest_file)

        # Duration.
        if 'duration' not in item:
            item['duration'] = None

        # Answer.
        if self.answer_key in item:
            item['answer'] = item.pop(self.answer_key)
        elif 'text' in item:
            # compatability with ASR manifests that uses 'text' as answer key
            item['answer'] = item.pop('text')
        elif 'text_filepath' in item:
            with open(item.pop('text_filepath'), 'r') as f:
                item['answer'] = f.read()
        else:
            item['answer'] = "na"

        # context.
        if self.context_key in item:
            item['context'] = item.pop(self.context_key)
        elif 'context_filepath' in item:
            with open(item.pop('context_filepath'), 'r') as f:
                item['context'] = f.read()
        elif self.context_list is not None:
            context = np.random.choice(self.context_list).strip()
            item['context'] = context
        elif 'question' in item:
            # compatability with old manifests that uses 'question' as context key
            logging.warning(
                f"Neither `{self.context_key}` is found nor `context_file` is set, but found `question` in item: {item}",
                mode=logging_mode.ONCE,
            )
            item['context'] = item.pop('question')
        else:
            # default context if nothing is found
            item['context'] = "what does this audio mean"

        item = dict(
            audio_file=item['audio_file'],
            duration=item['duration'],
            context=str(item['context']),
            answer=str(item['answer']),
            offset=item.get('offset', None),
            speaker=item.get('speaker', None),
            orig_sr=item.get('orig_sample_rate', None),
            lang=item.get('lang', None),
        )
        return item


class SpeechLabel(_Collection):
    """List of audio-label correspondence with preprocessing."""

    OUTPUT_TYPE = collections.namedtuple(
<<<<<<< HEAD
        typename='SpeechLabelEntity', field_names='audio_file duration label offset',)
=======
        typename='SpeechLabelEntity',
        field_names='audio_file duration label offset',
    )
>>>>>>> 5f35a1df

    def __init__(
        self,
        audio_files: List[str],
        durations: List[float],
        labels: List[Union[int, str]],
        offsets: List[Optional[float]],
        min_duration: Optional[float] = None,
        max_duration: Optional[float] = None,
        max_number: Optional[int] = None,
        do_sort_by_duration: bool = False,
        index_by_file_id: bool = False,
    ):
        """Instantiates audio-label manifest with filters and preprocessing.

        Args:
            audio_files: List of audio files.
            durations: List of float durations.
            labels: List of labels.
            offsets: List of offsets or None.
            min_duration: Minimum duration to keep entry with (default: None).
            max_duration: Maximum duration to keep entry with (default: None).
            max_number: Maximum number of samples to collect.
            do_sort_by_duration: True if sort samples list by duration.
            index_by_file_id: If True, saves a mapping from filename base (ID) to index in data.
        """

        if index_by_file_id:
            self.mapping = {}
        output_type = self.OUTPUT_TYPE
        data, duration_filtered = [], 0.0
        total_duration = 0.0
        duration_undefined = True

        for audio_file, duration, command, offset in zip(audio_files, durations, labels, offsets):
            # Duration filters.
            if duration is not None and min_duration is not None and duration < min_duration:
                duration_filtered += duration
                continue

            if duration is not None and max_duration is not None and duration > max_duration:
                duration_filtered += duration
                continue

            data.append(output_type(audio_file, duration, command, offset))

            if duration is not None:
                total_duration += duration
                duration_undefined = False

            if index_by_file_id:
                file_id, _ = os.path.splitext(os.path.basename(audio_file))
                self.mapping[file_id] = len(data) - 1

            # Max number of entities filter.
            if len(data) == max_number:
                break

        if do_sort_by_duration:
            if index_by_file_id:
                logging.warning(
                    "Tried to sort dataset by duration, but cannot since index_by_file_id is set.")
            else:
                data.sort(key=lambda entity: entity.duration)

<<<<<<< HEAD
        logging.info(
            f"Filtered duration for loading collection is {duration_filtered / 3600: .2f} hours.")
        logging.info(
            f"Dataset loaded with {len(data)} items, total duration of {total_duration / 3600: .2f} hours.")
=======
        if duration_undefined:
            logging.info(f"Dataset loaded with {len(data)} items. The durations were not provided.")
        else:
            logging.info(f"Filtered duration for loading collection is {duration_filtered / 3600: .2f} hours.")
            logging.info(
                f"Dataset successfully loaded with {len(data)} items and total duration provided from manifest is {total_duration / 3600: .2f} hours."
            )

>>>>>>> 5f35a1df
        self.uniq_labels = sorted(set(map(lambda x: x.label, data)))
        logging.info("# {} files loaded accounting to # {} labels".format(
            len(data), len(self.uniq_labels)))

        super().__init__(data)


class ASRSpeechLabel(SpeechLabel):
    """`SpeechLabel` collector from structured json files."""

    def __init__(
        self,
        manifests_files: Union[str, List[str]],
        is_regression_task=False,
        cal_labels_occurrence=False,
        delimiter=None,
        *args,
        **kwargs,
    ):
        """Parse lists of audio files, durations and transcripts texts.

        Args:
            manifests_files: Either single string file or list of such -
                manifests to yield items from.
            is_regression_task: It's a regression task.
            cal_labels_occurrence: whether to calculate occurence of labels.
            delimiter: separator for labels strings.
            *args: Args to pass to `SpeechLabel` constructor.
            **kwargs: Kwargs to pass to `SpeechLabel` constructor.
        """
        audio_files, durations, labels, offsets = [], [], [], []
        all_labels = []
        for item in manifest.item_iter(manifests_files, parse_func=self.__parse_item):
            audio_files.append(item['audio_file'])
            durations.append(item['duration'])
            if not is_regression_task:
                label = item['label']
                label_list = label.split() if not delimiter else label.split(delimiter)
            else:
                label = float(item['label'])
                label_list = [label]

            labels.append(label)
            offsets.append(item['offset'])
            all_labels.extend(label_list)
        if cal_labels_occurrence:
            self.labels_occurrence = collections.Counter(all_labels)

        super().__init__(audio_files, durations, labels, offsets, *args, **kwargs)

    def __parse_item(self, line: str, manifest_file: str) -> Dict[str, Any]:
        item = json.loads(line)

        # Audio file
        if 'audio_filename' in item:
            item['audio_file'] = item.pop('audio_filename')
        elif 'audio_filepath' in item:
            item['audio_file'] = item.pop('audio_filepath')
        else:
            raise ValueError(
                f"Manifest file has invalid json line structure: {line} without proper audio file key.")
        item['audio_file'] = manifest.get_full_path(
            audio_file=item['audio_file'], manifest_file=manifest_file)

        # Duration.
        if 'duration' not in item:
            raise ValueError(
                f"Manifest file has invalid json line structure: {line} without proper duration key.")

        # Label.
        if 'command' in item:
            item['label'] = item.pop('command')
        elif 'target' in item:
            item['label'] = item.pop('target')
        elif 'label' in item:
            pass
        else:
            raise ValueError(
                f"Manifest file has invalid json line structure: {line} without proper label key.")

        item = dict(
            audio_file=item['audio_file'],
            duration=item['duration'],
            label=item['label'],
            offset=item.get('offset', None),
        )

        return item


class FeatureSequenceLabel(_Collection):
    """List of feature sequence of label correspondence with preprocessing."""

    OUTPUT_TYPE = collections.namedtuple(
<<<<<<< HEAD
        typename='FeatureSequenceLabelEntity', field_names='feature_file seq_label',)
=======
        typename='FeatureSequenceLabelEntity',
        field_names='feature_file seq_label',
    )
>>>>>>> 5f35a1df

    def __init__(
        self,
        feature_files: List[str],
        seq_labels: List[str],
        max_number: Optional[int] = None,
        index_by_file_id: bool = False,
    ):
        """Instantiates feature-SequenceLabel manifest with filters and preprocessing.

        Args:
            feature_files: List of feature files.
            seq_labels: List of sequences of labels.
            max_number: Maximum number of samples to collect.
            index_by_file_id: If True, saves a mapping from filename base (ID) to index in data.
        """

        output_type = self.OUTPUT_TYPE
        data, num_filtered = (
            [],
            0.0,
        )
        self.uniq_labels = set()

        if index_by_file_id:
            self.mapping = {}

        for feature_file, seq_label in zip(feature_files, seq_labels):

            label_tokens, uniq_labels_in_seq = self.relative_speaker_parser(
                seq_label)

            data.append(output_type(feature_file, label_tokens))
            self.uniq_labels |= uniq_labels_in_seq

            if label_tokens is None:
                num_filtered += 1
                continue

            if index_by_file_id:
                file_id, _ = os.path.splitext(os.path.basename(feature_file))
                self.mapping[feature_file] = len(data) - 1

            # Max number of entities filter.
            if len(data) == max_number:
                break

        logging.info("# {} files loaded including # {} unique labels".format(
            len(data), len(self.uniq_labels)))
        super().__init__(data)

    def relative_speaker_parser(self, seq_label):
        """Convert sequence of speaker labels to relative labels.
        Convert sequence of absolute speaker to sequence of relative speaker [E A C A E E C] -> [0 1 2 1 0 0 2]
        In this seq of label , if label do not appear before, assign new relative labels len(pos); else reuse previous assigned relative labels.
        Args:
            seq_label (str): A string of a sequence of labels.

        Return:
            relative_seq_label (List) : A list of relative sequence of labels
            unique_labels_in_seq (Set): A set of unique labels in the sequence
        """
        seq = seq_label.split()
        conversion_dict = dict()
        relative_seq_label = []

        for seg in seq:
            if seg in conversion_dict:
                converted = conversion_dict[seg]
            else:
                converted = len(conversion_dict)
                conversion_dict[seg] = converted

            relative_seq_label.append(converted)

        unique_labels_in_seq = set(conversion_dict.keys())
        return relative_seq_label, unique_labels_in_seq


class ASRFeatureSequenceLabel(FeatureSequenceLabel):
    """`FeatureSequenceLabel` collector from asr structured json files."""

    def __init__(
        self,
        manifests_files: Union[str, List[str]],
        max_number: Optional[int] = None,
        index_by_file_id: bool = False,
    ):
        """Parse lists of feature files and sequences of labels.

        Args:
            manifests_files: Either single string file or list of such -
                manifests to yield items from.
            max_number:  Maximum number of samples to collect; pass to `FeatureSequenceLabel` constructor.
            index_by_file_id: If True, saves a mapping from filename base (ID) to index in data; pass to `FeatureSequenceLabel` constructor.
        """

        feature_files, seq_labels = [], []
        for item in manifest.item_iter(manifests_files, parse_func=self._parse_item):
            feature_files.append(item['feature_file'])
            seq_labels.append(item['seq_label'])

        super().__init__(feature_files, seq_labels, max_number, index_by_file_id)

    def _parse_item(self, line: str, manifest_file: str) -> Dict[str, Any]:
        item = json.loads(line)

        # Feature file
        if 'feature_filename' in item:
            item['feature_file'] = item.pop('feature_filename')
        elif 'feature_filepath' in item:
            item['feature_file'] = item.pop('feature_filepath')
        else:
            raise ValueError(
                f"Manifest file has invalid json line " f"structure: {line} without proper feature file key."
            )
        item['feature_file'] = os.path.expanduser(item['feature_file'])

        # Seq of Label.
        if 'seq_label' in item:
            item['seq_label'] = item.pop('seq_label')
        else:
            raise ValueError(
                f"Manifest file has invalid json line " f"structure: {line} without proper seq_label key."
            )

<<<<<<< HEAD
        item = dict(feature_file=item['feature_file'],
                    seq_label=item['seq_label'],)
=======
        item = dict(
            feature_file=item['feature_file'],
            seq_label=item['seq_label'],
        )
>>>>>>> 5f35a1df

        return item


class DiarizationLabel(_Collection):
    """List of diarization audio-label correspondence with preprocessing."""

    OUTPUT_TYPE = collections.namedtuple(
        typename='DiarizationLabelEntity',
        field_names='audio_file duration rttm_file offset target_spks sess_spk_dict clus_spk_digits rttm_spk_digits',
    )

    def __init__(
        self,
        audio_files: List[str],
        durations: List[float],
        rttm_files: List[str],
        offsets: List[float],
        target_spks_list: List[tuple],
        sess_spk_dicts: List[Dict],
        clus_spk_list: List[tuple],
        rttm_spk_list: List[tuple],
        max_number: Optional[int] = None,
        do_sort_by_duration: bool = False,
        index_by_file_id: bool = False,
    ):
        """Instantiates audio-label manifest with filters and preprocessing.

        Args:
            audio_files:
                List of audio file paths.
            durations:
                List of float durations.
            rttm_files:
                List of RTTM files (Groundtruth diarization annotation file).
            offsets:
                List of offsets or None.
            target_spks (tuple):
                List of tuples containing the two indices of targeted speakers for evaluation.
                Example: [[(0, 1), (0, 2), (0, 3), (1, 2), (1, 3), (2, 3)], [(0, 1), (1, 2), (0, 2)], ...]
            sess_spk_dict (Dict):
                List of Mapping dictionaries between RTTM speakers and speaker labels in the clustering result.
            clus_spk_digits (tuple):
                List of Tuple containing all the speaker indices from the clustering result.
                Example: [(0, 1, 2, 3), (0, 1, 2), ...]
            rttm_spkr_digits (tuple):
                List of tuple containing all the speaker indices in the RTTM file.
                Example: (0, 1, 2), (0, 1), ...]
            max_number: Maximum number of samples to collect
            do_sort_by_duration: True if sort samples list by duration
            index_by_file_id: If True, saves a mapping from filename base (ID) to index in data.
        """

        if index_by_file_id:
            self.mapping = {}
        output_type = self.OUTPUT_TYPE
        data, duration_filtered = [], 0.0

        zipped_items = zip(
            audio_files, durations, rttm_files, offsets, target_spks_list, sess_spk_dicts, clus_spk_list, rttm_spk_list
        )
        for (
            audio_file,
            duration,
            rttm_file,
            offset,
            target_spks,
            sess_spk_dict,
            clus_spk_digits,
            rttm_spk_digits,
        ) in zipped_items:

            if duration is None:
                duration = 0

            data.append(
                output_type(
                    audio_file,
                    duration,
                    rttm_file,
                    offset,
                    target_spks,
                    sess_spk_dict,
                    clus_spk_digits,
                    rttm_spk_digits,
                )
            )

            if index_by_file_id:
                file_id, _ = os.path.splitext(os.path.basename(audio_file))
                self.mapping[file_id] = len(data) - 1

            # Max number of entities filter.
            if len(data) == max_number:
                break

        if do_sort_by_duration:
            if index_by_file_id:
                logging.warning(
                    "Tried to sort dataset by duration, but cannot since index_by_file_id is set.")
            else:
                data.sort(key=lambda entity: entity.duration)

        logging.info(
            "Filtered duration for loading collection is %f.",
            duration_filtered,
        )
        logging.info(
            f"Total {len(data)} session files loaded accounting to # {len(audio_files)} audio clips")

        super().__init__(data)


class DiarizationSpeechLabel(DiarizationLabel):
    """`DiarizationLabel` diarization data sample collector from structured json files."""

    def __init__(
        self,
        manifests_files: Union[str, List[str]],
        emb_dict: Dict,
        clus_label_dict: Dict,
        round_digit=2,
        seq_eval_mode=False,
        pairwise_infer=False,
        *args,
        **kwargs,
    ):
        """
        Parse lists of audio files, durations, RTTM (Diarization annotation) files. Since diarization model infers only
        two speakers, speaker pairs are generated from the total number of speakers in the session.

        Args:
            manifest_filepath (str):
                Path to input manifest json files.
            emb_dict (Dict):
                Dictionary containing cluster-average embeddings and speaker mapping information.
            clus_label_dict (Dict):
                Segment-level speaker labels from clustering results.
            round_digit (int):
                Number of digits to be rounded.
            seq_eval_mode (bool):
                If True, F1 score will be calculated for each speaker pair during inference mode.
            pairwise_infer (bool):
                If True, this dataset class operates in inference mode. In inference mode, a set of speakers in the input audio
                is split into multiple pairs of speakers and speaker tuples (e.g. 3 speakers: [(0,1), (1,2), (0,2)]) and then
                fed into the diarization system to merge the individual results.
            *args: Args to pass to `SpeechLabel` constructor.
            **kwargs: Kwargs to pass to `SpeechLabel` constructor.
        """
        self.round_digit = round_digit
        self.emb_dict = emb_dict
        self.clus_label_dict = clus_label_dict
        self.seq_eval_mode = seq_eval_mode
        self.pairwise_infer = pairwise_infer
        audio_files, durations, rttm_files, offsets, target_spks_list, sess_spk_dicts, clus_spk_list, rttm_spk_list = (
            [],
            [],
            [],
            [],
            [],
            [],
            [],
            [],
        )

        for item in manifest.item_iter(manifests_files, parse_func=self.__parse_item_rttm):
            # Inference mode
            if self.pairwise_infer:
                clus_speaker_digits = sorted(
                    list(set([x[2] for x in clus_label_dict[item['uniq_id']]])))
                if item['rttm_file']:
                    base_scale_index = max(self.emb_dict.keys())
                    _sess_spk_dict = self.emb_dict[base_scale_index][item['uniq_id']]['mapping']
                    sess_spk_dict = {
                        int(v.split('_')[-1]): k for k, v in _sess_spk_dict.items()}
                    rttm_speaker_digits = [int(v.split('_')[1])
                                           for k, v in _sess_spk_dict.items()]
                    if self.seq_eval_mode:
                        clus_speaker_digits = rttm_speaker_digits
                else:
                    sess_spk_dict = None
                    rttm_speaker_digits = None

            # Training mode
            else:
                rttm_labels = []
                with open(item['rttm_file'], 'r') as f:
                    for line in f.readlines():
                        start, end, speaker = self.split_rttm_line(
                            line, decimals=3)
                        rttm_labels.append(
                            '{} {} {}'.format(start, end, speaker))
                speaker_set = set()
                for rttm_line in rttm_labels:
                    spk_str = rttm_line.split()[-1]
                    speaker_set.add(spk_str)
                speaker_list = sorted(list(speaker_set))
                sess_spk_dict = {key: val for key,
                                 val in enumerate(speaker_list)}
                target_spks = tuple(sess_spk_dict.keys())
                clus_speaker_digits = target_spks
                rttm_speaker_digits = target_spks

            if len(clus_speaker_digits) <= 2:
                spk_comb_list = [(0, 1)]
            else:
                spk_comb_list = [x for x in combinations(
                    clus_speaker_digits, 2)]

            for target_spks in spk_comb_list:
                audio_files.append(item['audio_file'])
                durations.append(item['duration'])
                rttm_files.append(item['rttm_file'])
                offsets.append(item['offset'])
                target_spks_list.append(target_spks)
                sess_spk_dicts.append(sess_spk_dict)
                clus_spk_list.append(clus_speaker_digits)
                rttm_spk_list.append(rttm_speaker_digits)

        super().__init__(
            audio_files,
            durations,
            rttm_files,
            offsets,
            target_spks_list,
            sess_spk_dicts,
            clus_spk_list,
            rttm_spk_list,
            *args,
            **kwargs,
        )

    def split_rttm_line(self, rttm_line: str, decimals: int = 3):
        """
        Convert a line in RTTM file to speaker label, start and end timestamps.

        An example line of `rttm_line`:
            SPEAKER abc_dev_0123 1 146.903 1.860 <NA> <NA> speaker543 <NA> <NA>

        The above example RTTM line contains the following information:
            session name: abc_dev_0123
            segment start time: 146.903
            segment duration: 1.860
            speaker label: speaker543

        Args:
            rttm_line (str):
                A line in RTTM formatted file containing offset and duration of each segment.
            decimals (int):
                Number of digits to be rounded.

        Returns:
            start (float):
                Start timestamp in floating point number.
            end (float):
                End timestamp in floating point number.
            speaker (str):
                speaker string in RTTM lines.
        """
        rttm = rttm_line.strip().split()
        start = round(float(rttm[3]), decimals)
        end = round(float(rttm[4]), decimals) + round(float(rttm[3]), decimals)
        speaker = rttm[7]
        return start, end, speaker

    def __parse_item_rttm(self, line: str, manifest_file: str) -> Dict[str, Any]:
        """Parse each rttm file and save it to in Dict format"""
        item = json.loads(line)
        if 'audio_filename' in item:
            item['audio_file'] = item.pop('audio_filename')
        elif 'audio_filepath' in item:
            item['audio_file'] = item.pop('audio_filepath')
        else:
            raise ValueError(
                f"Manifest file has invalid json line " f"structure: {line} without proper audio file key."
            )
        item['audio_file'] = os.path.expanduser(item['audio_file'])
        item['uniq_id'] = os.path.splitext(
            os.path.basename(item['audio_file']))[0]
        if 'duration' not in item:
            raise ValueError(
                f"Manifest file has invalid json line " f"structure: {line} without proper duration key.")
        item = dict(
            audio_file=item['audio_file'],
            uniq_id=item['uniq_id'],
            duration=item['duration'],
            rttm_file=item['rttm_filepath'],
            offset=item.get('offset', None),
        )
        return item


class Audio(_Collection):
    """Prepare a list of all audio items, filtered by duration."""

    OUTPUT_TYPE = collections.namedtuple(
        typename='Audio', field_names='audio_files duration offset text')

    def __init__(
        self,
        audio_files_list: List[Dict[str, str]],
        duration_list: List[float],
        offset_list: List[float],
        text_list: List[str],
        min_duration: Optional[float] = None,
        max_duration: Optional[float] = None,
        max_number: Optional[int] = None,
        do_sort_by_duration: bool = False,
    ):
        """Instantiantes an list of audio files.

        Args:
            audio_files_list: list of dictionaries with mapping from audio_key to audio_filepath
            duration_list: list of durations of input files
            offset_list: list of offsets
            text_list: list of texts
            min_duration: Minimum duration to keep entry with (default: None).
            max_duration: Maximum duration to keep entry with (default: None).
            max_number: Maximum number of samples to collect.
            do_sort_by_duration: True if sort samples list by duration.
        """

        output_type = self.OUTPUT_TYPE
        data, total_duration = [], 0.0
        num_filtered, duration_filtered = 0, 0.0

        for audio_files, duration, offset, text in zip(audio_files_list, duration_list, offset_list, text_list):
            # Duration filters
            if min_duration is not None and duration < min_duration:
                duration_filtered += duration
                num_filtered += 1
                continue

            if max_duration is not None and duration > max_duration:
                duration_filtered += duration
                num_filtered += 1
                continue

            total_duration += duration
            data.append(output_type(audio_files, duration, offset, text))

            # Max number of entities filter
            if len(data) == max_number:
                break

        if do_sort_by_duration:
            data.sort(key=lambda entity: entity.duration)

        logging.info("Dataset loaded with %d files totalling %.2f hours", len(
            data), total_duration / 3600)
        logging.info("%d files were filtered totalling %.2f hours",
                     num_filtered, duration_filtered / 3600)

        super().__init__(data)


class AudioCollection(Audio):
    """List of audio files from a manifest file."""

    def __init__(
        self,
        manifest_files: Union[str, List[str]],
        audio_to_manifest_key: Dict[str, str],
        *args,
        **kwargs,
    ):
        """Instantiates a list of audio files loaded from a manifest file.

        Args:
            manifest_files: path to a single manifest file or a list of paths
            audio_to_manifest_key: dictionary mapping audio signals to keys of the manifest
        """
        # Support for comma-separated manifests
        if type(manifest_files) == str:
            manifest_files = manifest_files.split(',')

        for audio_key, manifest_key in audio_to_manifest_key.items():
            # Support for comma-separated keys
            if type(manifest_key) == str and ',' in manifest_key:
                audio_to_manifest_key[audio_key] = manifest_key.split(',')

        # Keys from manifest which contain audio
        self.audio_to_manifest_key = audio_to_manifest_key

        # Initialize data
        audio_files_list, duration_list, offset_list, text_list = [], [], [], []

        # Parse manifest files
        for item in manifest.item_iter(manifest_files, parse_func=self.__parse_item):
            audio_files_list.append(item['audio_files'])
            duration_list.append(item['duration'])
            offset_list.append(item['offset'])
            text_list.append(item['text'])

        super().__init__(audio_files_list, duration_list,
                         offset_list, text_list, *args, **kwargs)

    def __parse_item(self, line: str, manifest_file: str) -> Dict[str, Any]:
        """Parse a single line from a manifest file.

        Args:
            line: a string representing a line from a manifest file in JSON format
            manifest_file: path to the manifest file. Used to resolve relative paths.

        Returns:
            Dictionary with audio_files, duration, and offset.
        """

        # Local utility function
        def get_audio_file(item: Dict, manifest_key: Union[str, List[str]]):
            """Get item[key] if key is string, or a list
            of strings by combining item[key[0]], item[key[1]], etc.
            """
            # Prepare audio file(s)
            if manifest_key is None:
                # Support for inference, when a target key is None
                audio_file = None
            elif isinstance(manifest_key, str):
                # Load files from a single manifest key
                audio_file = item[manifest_key]
            elif isinstance(manifest_key, Iterable):
                # Load files from multiple manifest keys
                audio_file = []
                for key in manifest_key:
                    item_key = item[key]
                    if isinstance(item_key, str):
                        audio_file.append(item_key)
                    elif isinstance(item_key, list):
                        audio_file += item_key
                    else:
                        raise ValueError(
                            f'Unexpected type {type(item_key)} of item for key {key}: {item_key}')
            else:
                raise ValueError(
                    f'Unexpected type {type(manifest_key)} of manifest_key: {manifest_key}')

            return audio_file

        # Convert JSON line to a dictionary
        item = json.loads(line)

        # Handle all audio files
        audio_files = {}
        for audio_key, manifest_key in self.audio_to_manifest_key.items():

            audio_file = get_audio_file(item, manifest_key)

            # Get full path to audio file(s)
            if isinstance(audio_file, str):
                # This dictionary entry points to a single file
                audio_files[audio_key] = manifest.get_full_path(
                    audio_file, manifest_file)
            elif isinstance(audio_file, Iterable):
                # This dictionary entry points to multiple files
                # Get the files and keep the list structure for this key
                audio_files[audio_key] = [manifest.get_full_path(
                    f, manifest_file) for f in audio_file]
            elif audio_file is None and audio_key.startswith('target'):
                # For inference, we don't need the target
                audio_files[audio_key] = None
            else:
                raise ValueError(
                    f'Unexpected type {type(audio_file)} of audio_file: {audio_file}')
        item['audio_files'] = audio_files

        # Handle duration
        if 'duration' not in item:
            raise ValueError(
                f'Duration not available in line: {line}. Manifest file: {manifest_file}')

        # Handle offset
        if 'offset' not in item:
            item['offset'] = 0.0

        # Handle text
        if 'text' not in item:
            item['text'] = None

        return dict(
            audio_files=item['audio_files'], duration=item['duration'], offset=item['offset'], text=item['text']
        )


class FeatureLabel(_Collection):
    """List of feature sequence and their label correspondence with preprocessing."""

    OUTPUT_TYPE = collections.namedtuple(
<<<<<<< HEAD
        typename='FeatureLabelEntity', field_names='feature_file label duration',)
=======
        typename='FeatureLabelEntity',
        field_names='feature_file label duration',
    )
>>>>>>> 5f35a1df

    def __init__(
        self,
        feature_files: List[str],
        labels: List[str],
        durations: List[float],
        min_duration: Optional[float] = None,
        max_duration: Optional[float] = None,
        max_number: Optional[int] = None,
        do_sort_by_duration: bool = False,
        index_by_file_id: bool = False,
    ):
        """Instantiates feature-SequenceLabel manifest with filters and preprocessing.

        Args:
            feature_files: List of feature files.
            labels: List of labels.
            max_number: Maximum number of samples to collect.
            index_by_file_id: If True, saves a mapping from filename base (ID) to index in data.
        """

        output_type = self.OUTPUT_TYPE
        data = []
        duration_filtered = 0.0
        total_duration = 0.0
        self.uniq_labels = set()

        if index_by_file_id:
            self.mapping = {}

        for feature_file, label, duration in zip(feature_files, labels, durations):
            # Duration filters.
            if min_duration is not None and duration < min_duration:
                duration_filtered += duration
                continue

            if max_duration is not None and duration > max_duration:
                duration_filtered += duration
                continue

            data.append(output_type(feature_file, label, duration))
            self.uniq_labels |= set(label)
            total_duration += duration

            if index_by_file_id:
                file_id, _ = os.path.splitext(os.path.basename(feature_file))
                self.mapping[file_id] = len(data) - 1

            # Max number of entities filter.
            if len(data) == max_number:
                break

        if do_sort_by_duration:
            if index_by_file_id:
                logging.warning(
                    "Tried to sort dataset by duration, but cannot since index_by_file_id is set.")
            else:
                data.sort(key=lambda entity: entity.duration)

        logging.info(
            f"Filtered duration for loading collection is {duration_filtered / 2600:.2f} hours.")
        logging.info(
            f"Dataset loaded with {len(data)} items, total duration of {total_duration / 3600: .2f} hours.")
        logging.info("# {} files loaded including # {} unique labels".format(
            len(data), len(self.uniq_labels)))
        super().__init__(data)


class ASRFeatureLabel(FeatureLabel):
    """`FeatureLabel` collector from asr structured json files."""

    def __init__(
        self,
        manifests_files: Union[str, List[str]],
        is_regression_task: bool = False,
        cal_labels_occurrence: bool = False,
        delimiter: Optional[str] = None,
        *args,
        **kwargs,
    ):
        """Parse lists of feature files and sequences of labels.

        Args:
            manifests_files: Either single string file or list of such -
                manifests to yield items from.
            max_number:  Maximum number of samples to collect; pass to `FeatureSequenceLabel` constructor.
            index_by_file_id: If True, saves a mapping from filename base (ID) to index in data; pass to `FeatureSequenceLabel` constructor.
        """

        feature_files, labels, durations = [], [], []
        all_labels = []
        for item in manifest.item_iter(manifests_files, parse_func=self._parse_item):
            feature_files.append(item['feature_file'])
            durations.append(item['duration'])

            if not is_regression_task:
                label = item['label']
                label_list = label.split() if not delimiter else label.split(delimiter)
            else:
                label = float(item['label'])
                label_list = [label]

            labels.append(label)
            all_labels.extend(label_list)
        if cal_labels_occurrence:
            self.labels_occurrence = collections.Counter(all_labels)

        super().__init__(feature_files, labels, durations, *args, **kwargs)

    def _parse_item(self, line: str, manifest_file: str) -> Dict[str, Any]:
        item = json.loads(line)

        # Feature file
        if 'feature_filename' in item:
            item['feature_file'] = item.pop('feature_filename')
        elif 'feature_filepath' in item:
            item['feature_file'] = item.pop('feature_filepath')
        elif 'feature_file' not in item:
            raise ValueError(
                f"Manifest file has invalid json line " f"structure: {line} without proper 'feature_file' key."
            )
        item['feature_file'] = manifest.get_full_path(
            audio_file=item['feature_file'], manifest_file=manifest_file)

        # Label.
        if 'label' in item:
            item['label'] = item.pop('label')
        else:
            raise ValueError(
                f"Manifest file has invalid json line structure: {line} without proper 'label' key.")

        item = dict(feature_file=item['feature_file'],
                    label=item['label'], duration=item['duration'])

        return item


class FeatureText(_Collection):
    """List of audio-transcript text correspondence with preprocessing."""

    OUTPUT_TYPE = collections.namedtuple(
        typename='FeatureTextEntity',
        field_names='id feature_file rttm_file duration text_tokens offset text_raw speaker orig_sr lang',
    )

    def __init__(
        self,
        ids: List[int],
        feature_files: List[str],
        rttm_files: List[str],
        durations: List[float],
        texts: List[str],
        offsets: List[str],
        speakers: List[Optional[int]],
        orig_sampling_rates: List[Optional[int]],
        token_labels: List[Optional[int]],
        langs: List[Optional[str]],
        parser: parsers.CharParser,
        min_duration: Optional[float] = None,
        max_duration: Optional[float] = None,
        max_number: Optional[int] = None,
        do_sort_by_duration: bool = False,
        index_by_file_id: bool = False,
    ):
        """Instantiates feature-text manifest with filters and preprocessing.

        Args:
            ids: List of examples positions.
            feature_files: List of audio feature files.
            rttm_files: List of audio rttm files.
            durations: List of float durations.
            texts: List of raw text transcripts.
            offsets: List of duration offsets or None.
            speakers: List of optional speakers ids.
            orig_sampling_rates: List of original sampling rates of audio files.
            langs: List of language ids, one for eadh sample, or None.
            parser: Instance of `CharParser` to convert string to tokens.
            min_duration: Minimum duration to keep entry with (default: None).
            max_duration: Maximum duration to keep entry with (default: None).
            max_number: Maximum number of samples to collect.
            do_sort_by_duration: True if sort samples list by duration. Not compatible with index_by_file_id.
            index_by_file_id: If True, saves a mapping from filename base (ID) to index in data.
        """

        output_type = self.OUTPUT_TYPE
        data, duration_filtered, num_filtered, total_duration = [], 0.0, 0, 0.0
        if index_by_file_id:
            self.mapping = {}

        for id_, feat_file, rttm_file, duration, offset, text, speaker, orig_sr, token_labels, lang in zip(
            ids,
            feature_files,
            rttm_files,
            durations,
            offsets,
            texts,
            speakers,
            orig_sampling_rates,
            token_labels,
            langs,
        ):
            # Duration filters.
            if min_duration is not None and duration < min_duration:
                duration_filtered += duration
                num_filtered += 1
                continue

            if max_duration is not None and duration > max_duration:
                duration_filtered += duration
                num_filtered += 1
                continue

            if token_labels is not None:
                text_tokens = token_labels
            else:
                if text != '':
                    if hasattr(parser, "is_aggregate") and parser.is_aggregate and isinstance(text, str):
                        if lang is not None:
                            text_tokens = parser(text, lang)
                        else:
                            raise ValueError(
                                "lang required in manifest when using aggregate tokenizers")
                    else:
                        text_tokens = parser(text)
                else:
                    text_tokens = []

                if text_tokens is None:
                    duration_filtered += duration
                    num_filtered += 1
                    continue

            total_duration += duration

            data.append(
                output_type(id_, feat_file, rttm_file, duration,
                            text_tokens, offset, text, speaker, orig_sr, lang)
            )
            if index_by_file_id:
                file_id, _ = os.path.splitext(os.path.basename(feat_file))
                if file_id not in self.mapping:
                    self.mapping[file_id] = []
                self.mapping[file_id].append(len(data) - 1)

            # Max number of entities filter.
            if len(data) == max_number:
                break

        if do_sort_by_duration:
            if index_by_file_id:
                logging.warning(
                    "Tried to sort dataset by duration, but cannot since index_by_file_id is set.")
            else:
                data.sort(key=lambda entity: entity.duration)

        logging.info("Dataset loaded with %d files totalling %.2f hours", len(
            data), total_duration / 3600)
        logging.info("%d files were filtered totalling %.2f hours",
                     num_filtered, duration_filtered / 3600)

        super().__init__(data)


class ASRFeatureText(FeatureText):
    """`FeatureText` collector from asr structured json files."""

    def __init__(self, manifests_files: Union[str, List[str]], *args, **kwargs):
        """Parse lists of audio files, durations and transcripts texts.

        Args:
            manifests_files: Either single string file or list of such -
                manifests to yield items from.
            *args: Args to pass to `AudioText` constructor.
            **kwargs: Kwargs to pass to `AudioText` constructor.
        """

        (
            ids,
            feature_files,
            rttm_files,
            durations,
            texts,
            offsets,
        ) = (
            [],
            [],
            [],
            [],
            [],
            [],
        )
        speakers, orig_srs, token_labels, langs = [], [], [], []
        for item in manifest.item_iter(manifests_files):
            ids.append(item['id'])
            feature_files.append(item['feature_file'])
            rttm_files.append(item['rttm_file'])
            durations.append(item['duration'])
            texts.append(item['text'])
            offsets.append(item['offset'])
            speakers.append(item['speaker'])
            orig_srs.append(item['orig_sr'])
            token_labels.append(item['token_labels'])
            langs.append(item['lang'])

        super().__init__(
            ids,
            feature_files,
            rttm_files,
            durations,
            texts,
            offsets,
            speakers,
            orig_srs,
            token_labels,
            langs,
            *args,
            **kwargs,
        )<|MERGE_RESOLUTION|>--- conflicted
+++ resolved
@@ -483,7 +483,7 @@
         )
 
 
-<<<<<<< HEAD
+
 class ASR_AV_AudioText(AVText):
     """`AudioText` collector from asr structured json files."""
 
@@ -524,7 +524,7 @@
         super().__init__(
             ids, audio_files, video_files, video_featfiles, durations, snr_ratios, texts, offsets, speakers, orig_srs, token_labels, langs, *args, **kwargs
         )
-=======
+
 class SpeechLLMAudioTextEntity(object):
     def __init__(self, sid, audio_file, duration, context, answer, offset, speaker, orig_sr, lang) -> None:
         self.id = sid
@@ -536,7 +536,6 @@
         self.speaker = speaker
         self.orig_sr = orig_sr
         self.lang = lang
->>>>>>> 5f35a1df
 
 
 class ASRVideoText(VideoText):
@@ -844,13 +843,9 @@
     """List of audio-label correspondence with preprocessing."""
 
     OUTPUT_TYPE = collections.namedtuple(
-<<<<<<< HEAD
-        typename='SpeechLabelEntity', field_names='audio_file duration label offset',)
-=======
-        typename='SpeechLabelEntity',
+      typename='SpeechLabelEntity',
         field_names='audio_file duration label offset',
     )
->>>>>>> 5f35a1df
 
     def __init__(
         self,
@@ -916,12 +911,7 @@
             else:
                 data.sort(key=lambda entity: entity.duration)
 
-<<<<<<< HEAD
-        logging.info(
-            f"Filtered duration for loading collection is {duration_filtered / 3600: .2f} hours.")
-        logging.info(
-            f"Dataset loaded with {len(data)} items, total duration of {total_duration / 3600: .2f} hours.")
-=======
+
         if duration_undefined:
             logging.info(f"Dataset loaded with {len(data)} items. The durations were not provided.")
         else:
@@ -930,7 +920,7 @@
                 f"Dataset successfully loaded with {len(data)} items and total duration provided from manifest is {total_duration / 3600: .2f} hours."
             )
 
->>>>>>> 5f35a1df
+
         self.uniq_labels = sorted(set(map(lambda x: x.label, data)))
         logging.info("# {} files loaded accounting to # {} labels".format(
             len(data), len(self.uniq_labels)))
@@ -1025,13 +1015,10 @@
     """List of feature sequence of label correspondence with preprocessing."""
 
     OUTPUT_TYPE = collections.namedtuple(
-<<<<<<< HEAD
-        typename='FeatureSequenceLabelEntity', field_names='feature_file seq_label',)
-=======
         typename='FeatureSequenceLabelEntity',
         field_names='feature_file seq_label',
     )
->>>>>>> 5f35a1df
+
 
     def __init__(
         self,
@@ -1158,15 +1145,10 @@
                 f"Manifest file has invalid json line " f"structure: {line} without proper seq_label key."
             )
 
-<<<<<<< HEAD
-        item = dict(feature_file=item['feature_file'],
-                    seq_label=item['seq_label'],)
-=======
         item = dict(
             feature_file=item['feature_file'],
             seq_label=item['seq_label'],
         )
->>>>>>> 5f35a1df
 
         return item
 
@@ -1654,13 +1636,9 @@
     """List of feature sequence and their label correspondence with preprocessing."""
 
     OUTPUT_TYPE = collections.namedtuple(
-<<<<<<< HEAD
-        typename='FeatureLabelEntity', field_names='feature_file label duration',)
-=======
         typename='FeatureLabelEntity',
         field_names='feature_file label duration',
     )
->>>>>>> 5f35a1df
 
     def __init__(
         self,
